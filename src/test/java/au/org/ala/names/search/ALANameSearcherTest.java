--- conflicted
+++ resolved
@@ -627,7 +627,6 @@
         }
     }
 
-<<<<<<< HEAD
     @Test
     public void testInfragenricAndSoundEx5() {
         String name = "Latrodectus hasselti";
@@ -676,11 +675,6 @@
             assertEquals(MatchType.PHRASE, nsr.getMatchType());
         } catch (SearchResultException ex) {
             fail("Unexpected search exception " + ex.getMessage());
-=======
-        } catch (Exception e) {
-            e.printStackTrace();
-            fail("testInfragenericAndSoundEx failed " + e.getMessage());
->>>>>>> e79f3d73
         }
     }
 
@@ -772,23 +766,10 @@
 
     //@Test // TODO No additional reallsid currently used
     public void testGetPrimaryLsid() {
-<<<<<<< HEAD
         String primaryLsid = searcher.getPrimaryLsid("http://id.biodiversity.org.au/node/apni/2889838");
         assertEquals("http://id.biodiversity.org.au/node/apni/2889838", primaryLsid);
         primaryLsid = searcher.getPrimaryLsid("http://id.biodiversity.org.au/instance/apni/887198");
         assertEquals("http://id.biodiversity.org.au/node/apni/5487102", primaryLsid);
-=======
-        try {
-            String primaryLsid = searcher.getPrimaryLsid("urn:lsid:biodiversity.org.au:afd.taxon:00d9e076-b619-4a65-bd9e-8538d958817a");
-            System.out.println("testGetPrimaryLsid: " + primaryLsid);
-            assertEquals("urn:lsid:biodiversity.org.au:afd.taxon:00d9e076-b619-4a65-bd9e-8538d958817a", primaryLsid);
-            primaryLsid = searcher.getPrimaryLsid("urn:lsid:biodiversity.org.au:afd.taxon:1f81ef20-e651-4d27-909e-a4d0be1b2782");
-            assertEquals("urn:lsid:biodiversity.org.au:afd.taxon:00d9e076-b619-4a65-bd9e-8538d958817a", primaryLsid);
-        } catch (Exception e) {
-            e.printStackTrace();
-            fail("testGetPrimaryLsid failed");
-        }
->>>>>>> e79f3d73
     }
 
     @Test
@@ -857,11 +838,7 @@
             cl.setGenus("Agathis");
             cl.setKingdom("Animalia");
             NameSearchResult nsr = searcher.searchForRecord(cl.getScientificName(), cl, null, true, true);
-<<<<<<< HEAD
             assertEquals("urn:lsid:biodiversity.org.au:afd.taxon:d12e8168-51ae-4883-8c93-3ce60af18f15", nsr.getLsid());
-=======
-            assertEquals("urn:lsid:biodiversity.org.au:afd.taxon:d60bf8e8-1a02-4e08-b0af-62abb5b2be12", nsr.getLsid());
->>>>>>> e79f3d73
         } catch (Exception e) {
             fail("A kingdom was supplied and should be resolvable. " + e.getMessage());
         }
@@ -935,7 +912,6 @@
         String lsid = getCommonNameLSID(name);
         String sciName = getCommonName(name);
         assertEquals("urn:lsid:biodiversity.org.au:afd.taxon:e7873288-a90c-4f20-8be1-e8ec69a074a5", lsid);
-<<<<<<< HEAD
         assertEquals("Calyptorhynchus (Zanda) funereus", sciName);
     }
 
@@ -955,28 +931,6 @@
         String sciName = getCommonName(name);
         assertEquals("urn:lsid:biodiversity.org.au:afd.taxon:b35bf6d6-3b67-4d4c-b81e-b7ca7a64d341", lsid);
         assertEquals("Thunnus orientalis", sciName);
-=======
-        //not found
-        lsid = getCommonNameLSID("Scarlet Robin");
-        sciName = getCommonName("Scarlet Robin");
-        System.out.println("Scarlet Robin LSID: " + lsid + ", sciName: " + sciName);
-        assertEquals("urn:lsid:biodiversity.org.au:afd.taxon:0f5fa076-fe30-4598-b90c-31f12121a4fc", lsid);
-        //CoL source that maps to a ANBG lsid
-        lsid = getCommonNameLSID("Australian tuna");
-        sciName = getCommonName("Australian tuna");
-        System.out.println("Australian tuna LSID: " + lsid + ", sciName: " + sciName);
-        //		assertEquals("urn:lsid:biodiversity.org.au:afd.taxon:0f5fa076-fe30-4598-b90c-31f12121a4fc", lsid);
-        //ANBG and CoL have slightly different scientific name
-        lsid = getCommonNameLSID("Pacific Black Duck");
-        sciName = getCommonName("Pacific Black Duck");
-        System.out.println("Pacific Black Duck LSID: " + lsid + ", sciName: " + sciName);
-        assertEquals("urn:lsid:biodiversity.org.au:afd.taxon:05d1fda5-40e6-4c91-9cab-ca1cd3a65bd0", lsid);
-        //assertEquals("urn:lsid:biodiversity.org.au:afd.taxon:d09b3807-f8d8-4cfb-a951-70e614e2d546", lsid);
-        //Maps to many different species thus should return no LSID
-        lsid = getCommonNameLSID("Carp");
-        sciName = getCommonName("Carp");
-        System.out.println("Carp LSID: " + lsid + ", sciName: " + sciName);
->>>>>>> e79f3d73
     }
 
     @Test
