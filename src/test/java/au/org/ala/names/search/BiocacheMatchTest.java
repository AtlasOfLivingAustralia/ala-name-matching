package au.org.ala.names.search;

import au.org.ala.names.model.MetricsResultDTO;
import au.org.ala.names.model.RankType;
import au.org.ala.names.model.MatchType;
import au.org.ala.names.model.ErrorType;
import au.org.ala.names.model.LinnaeanRankClassification;
import org.gbif.ecat.voc.NameType;
import org.junit.Test;

import static org.junit.Assert.assertEquals;
import static org.junit.Assert.assertTrue;
import static org.junit.Assert.assertFalse;
import static org.junit.Assert.assertNull;
import static org.junit.Assert.fail;

/**
 * The set of test associated with performing correct matches of biocache names
 * - includes tests for error/issues types
 * - matches based on higher classification etc...
 * <p/>
 * TODO Need to add more test cases to this class
 *
 * @author Natasha Carter
 */
public class BiocacheMatchTest {

    private static ALANameSearcher searcher;

    @org.junit.BeforeClass
    public static void init() {
        try {
            searcher = new ALANameSearcher("/data/lucene/namematching");
        } catch (Exception e) {
            e.printStackTrace();
        }
    }

    @Test
    public void testMatchHybrid(){
        try{
            LinnaeanRankClassification cl = new LinnaeanRankClassification();
            cl.setScientificName("Eucalyptus globulus x Eucalyptus ovata");
            MetricsResultDTO metrics = searcher.searchForRecordMetrics(cl, true);
            assertEquals("hybrid", metrics.getNameType().toString());
            assertEquals(RankType.SPECIES, metrics.getResult().getRank());

        } catch(Exception e){
            e.printStackTrace();
            fail("Exception should not occur");
        }
    }

    @Test
    public void higherClassificationProvided(){
        try{
            LinnaeanRankClassification cl= new LinnaeanRankClassification();
            cl.setScientificName("Macropus rufus");
            MetricsResultDTO metrics = searcher.searchForRecordMetrics(cl, true);
            assertEquals("Animalia", metrics.getResult().getRankClassification().getKingdom());
            assertEquals("Macropus", metrics.getResult().getRankClassification().getGenus());

        } catch(Exception e){
            e.printStackTrace();
            fail("Exception should not occur");
        }
    }

    @Test
    public void synonymHomonymIssue(){
        try{
            LinnaeanRankClassification cl = new LinnaeanRankClassification();
            cl.setScientificName("Codium sp.");
            cl.setGenus("Codium");
            cl.setFamily("Alga");
            MetricsResultDTO metrics = searcher.searchForRecordMetrics(cl, true);
            assertTrue("Homonyms exception should have been detected", metrics.getErrors().contains(ErrorType.HOMONYM));

        } catch (Exception e){
            e.printStackTrace();
            fail("Exception should not occur");
        }
    }

    @Test
    public void testRecursiveAuthorshipIssue() {
        try {
            LinnaeanRankClassification cl = new LinnaeanRankClassification();
            cl.setScientificName("Graphis erythrocardia Mull.Arg.");
            cl.setAuthorship("Mull.Arg.");
            cl.setKingdom("Animalia");
            cl.setGenus("Graphis");
            cl.setSpecificEpithet("erythrocardia");
            MetricsResultDTO metrics = searcher.searchForRecordMetrics(cl, true);
            assertEquals("urn:lsid:biodiversity.org.au:afd.taxon:934c68e8-1a64-49ff-b89e-e275b93043af", metrics.getResult().getLsid()); // Graphis from AFD
        } catch (Exception e) {
            e.printStackTrace();
            fail("Exception should not occur");
        }
    }

    @Test
    public void testRecursiveAuthorshipIssue2() {
        try {
            LinnaeanRankClassification cl = new LinnaeanRankClassification();
            cl.setScientificName("Graphis erythrocardia Mull.Arg.");
            cl.setAuthorship("Mull.Arg.");
            cl.setFamily("Graphidaceae");
            cl.setGenus("Graphis");
            cl.setSpecificEpithet("erythrocardia");
            MetricsResultDTO metrics = searcher.searchForRecordMetrics(cl, true);
            assertEquals("NZOR-3-83007", metrics.getResult().getLsid()); // Can't find Graphis since not APC placed so gets Graphidaceae
        } catch (Exception e) {
            e.printStackTrace();
            fail("Exception should not occur");

        }
    }

    //@Test // TODO FInd a suitable x-rank
    public void testCrossRankHomonym(){
        try{
            //test unresolved
            LinnaeanRankClassification cl = new LinnaeanRankClassification();
            cl.setScientificName("Blattidae");
            MetricsResultDTO metrics =searcher.searchForRecordMetrics(cl, true);
            assertTrue("Failed the cross rank homonym test",metrics.getErrors().contains(ErrorType.HOMONYM));
            //test resolved based on rank
            cl.setRank("genus");
            metrics = searcher.searchForRecordMetrics(cl, true);
            assertFalse("Cross rank homonym should have been resolved",metrics.getErrors().contains(ErrorType.HOMONYM));
            //test resolved based on rank being determined
            cl.setRank(null);
            cl.setPhylum("Arthropoda");
            metrics = searcher.searchForRecordMetrics(cl, true);
            assertFalse("Cross rank homonym should have been resolved",metrics.getErrors().contains(ErrorType.HOMONYM));
        } catch(Exception e) {
            e.printStackTrace();
        }
    }

    // @Test
    public void testTibicentibicen() {
        try {
            LinnaeanRankClassification cl = new LinnaeanRankClassification();
            cl.setScientificName("Tibicen tibicen");
            //don't want Tibicen tibicen to match to Tibicen (?) blah
            MetricsResultDTO metrics = searcher.searchForRecordMetrics(cl, true);
            assertNull("Result should be null: " + metrics.getResult(), metrics.getResult());
        } catch (Exception e) {
            e.printStackTrace();
        }
    }

    @Test
    public void testSPNovName() {
        try {
            String name = "Eremophila sp.nov.";
            String genus = "Eremophila";
            String family = "Myoporaceae";
            String spEp = "sp.nov.";
            LinnaeanRankClassification cl = new LinnaeanRankClassification();
            cl.setScientificName(name);
            cl.setGenus(genus);
            cl.setFamily(family);
            cl.setSpecificEpithet(spEp);
            MetricsResultDTO metrics = searcher.searchForRecordMetrics(cl, true);
            //System.out.println(metrics.getResult());
            assertEquals("http://id.biodiversity.org.au/node/apni/2888850", metrics.getResult().getAcceptedLsid());
            assertTrue(metrics.getErrors().contains(ErrorType.HOMONYM));

        } catch (Exception e) {
            e.printStackTrace();
        }
    }

    @Test
    public void testAlternatePhraseName() {
        try {
            LinnaeanRankClassification cl = new LinnaeanRankClassification();
            cl.setScientificName("Senna form taxon 'petiolaris'");
            MetricsResultDTO metrics = searcher.searchForRecordMetrics(cl, true);
            System.out.println(metrics);
        } catch (Exception e) {

        }
    }

    @Test
    public void genericIssueTest() {
        try {
            LinnaeanRankClassification cl = new LinnaeanRankClassification();
            cl.setAuthorship("L.");
            cl.setScientificName("Echium vulgare L.");
            cl.setKlass("Equisetopsida");
            cl.setPhylum("Streptophyta");
            cl.setKingdom("Plantae");
            cl.setGenus("EcHium");
            cl.setOrder("[Boraginales]");
            MetricsResultDTO metrics = searcher.searchForRecordMetrics(cl, true);
            assertEquals("http://id.biodiversity.org.au/node/apni/2895788", metrics.getResult().getLsid());
            //System.out.println(metrics);
            //System.out.println(metrics.getLastException());
            //System.out.println(metrics.getErrors());
            //System.out.println(metrics.getResult());
            //metrics.getLastException().printStackTrace();
        } catch (Exception e) {
            e.printStackTrace();
        }
    }

    @Test
    public void testHomonym() {
        try {
<<<<<<< HEAD
            System.out.println(searcher.searchForRecord("Terebratella", null));
            fail("Expected homonym exception");
=======
            searcher.searchForRecord("Terebratella", null);
>>>>>>> e79f3d73
        } catch (Exception e) {
            assertTrue(e instanceof HomonymException);
        }
    }

    @Test
    public void commonName() {
        try {
            //System.out.println(searcher.searchForCommonName("Red Kangaroo"));
            // searcher.searchForLSID("Centropogon australis");
            searcher.searchForRecord("Dexillus muelleri", null);
        } catch (Exception e) {
            e.printStackTrace();
        }
    }

    @Test
    public void testMisappliedNames() {
        try {
            LinnaeanRankClassification cl = new LinnaeanRankClassification();
            cl.setScientificName("Tephrosia savannicola");
            MetricsResultDTO metrics = searcher.searchForRecordMetrics(cl, true);
            assertTrue(metrics.getErrors().contains(ErrorType.MATCH_MISAPPLIED));
            assertEquals("http://id.biodiversity.org.au/node/apni/2894621", metrics.getResult().getLsid());
            cl = new LinnaeanRankClassification();
            cl.setScientificName("Myosurus minimus");
            metrics = searcher.searchForRecordMetrics(cl, true);
            assertTrue(metrics.getErrors().contains(ErrorType.MISAPPLIED));
            assertEquals("http://id.biodiversity.org.au/node/apni/2896644", metrics.getResult().getLsid());
        } catch (Exception e) {
            fail("No exception shoudl occur");
            e.printStackTrace();
        }
    }

    @Test
    public void testAuthorsProvidedInName() {
        try {
            LinnaeanRankClassification cl = new LinnaeanRankClassification();
            cl.setScientificName("Acanthastrea bowerbanki Edwards & Haime, 1857");
            MetricsResultDTO metrics = searcher.searchForRecordMetrics(cl, true);
            assertEquals(NameType.wellformed, metrics.getNameType());
        } catch (Exception e) {
            e.printStackTrace();
            fail("No exception should  occur");
        }
    }
    //test this one for a bunchof homonyms that are synonyms of another concept...
    //Acacia retinodes

    @Test
    public void testAffCfSpecies() {
        LinnaeanRankClassification cl = new LinnaeanRankClassification();
        try {

            cl.setScientificName("Zabidius novemaculeatus");
            MetricsResultDTO metrics = searcher.searchForRecordMetrics(cl, true);
            System.out.println(metrics);


            cl.setScientificName("Climacteris affinis");
            //this on should match with parent child synonym issue
            metrics = searcher.searchForRecordMetrics(cl, true);
            assertTrue(metrics.getErrors().contains(ErrorType.PARENT_CHILD_SYNONYM));
            cl = new LinnaeanRankClassification();
            cl.setScientificName("Acacia aff. retinodes");
            metrics = searcher.searchForRecordMetrics(cl, true);
            //aff. species need to match to the genus
            assertTrue(metrics.getErrors().contains(ErrorType.AFFINITY_SPECIES));
            assertEquals(RankType.GENUS, metrics.getResult().getRank());
            cl.setScientificName("Acacia aff.");
            metrics = searcher.searchForRecordMetrics(cl, true);
            //aff. species need to match to the genus
            assertTrue(metrics.getErrors().contains(ErrorType.AFFINITY_SPECIES));
            cl = new LinnaeanRankClassification();
            cl.setScientificName("Acanthastrea cf. bowerbanki Edwards & Haime, 1857");
            metrics = searcher.searchForRecordMetrics(cl, true);
            assertTrue(metrics.getErrors().contains(ErrorType.CONFER_SPECIES));
            assertEquals(RankType.GENUS, metrics.getResult().getRank());
        } catch (Exception e) {
            fail("No excpetion shoudl occur");
        }
    }

    @Test
    public void testQuestionSpecies() {
        String name = "Lepidosperma ? sp. Mt Short TESTS (S. Kern et al. LCH 17510)";
        LinnaeanRankClassification cl = new LinnaeanRankClassification();
        cl.setScientificName(name);
        try {
            //test a one where the species does not exists so that the higher level match can be tested
            //ensures that higher matches work in this case
            MetricsResultDTO metrics = searcher.searchForRecordMetrics(cl, true);
            assertEquals(NameType.doubtful, metrics.getNameType());
            assertTrue(metrics.getErrors().contains(ErrorType.QUESTION_SPECIES));
            assertEquals(MatchType.RECURSIVE, metrics.getResult().getMatchType());
            //Cardium media ?
            cl = new LinnaeanRankClassification();
            cl.setScientificName("Macropus rufus ?");
            metrics = searcher.searchForRecordMetrics(cl, true);
            assertEquals(NameType.doubtful, metrics.getNameType());
            assertTrue(metrics.getErrors().contains(ErrorType.QUESTION_SPECIES));
            assertEquals(MatchType.EXACT, metrics.getResult().getMatchType());
            cl = new LinnaeanRankClassification();
            cl.setScientificName("Macropus ?");

            //testing an empty result with errors on mname
            metrics = searcher.searchForRecordMetrics(cl, true);
            assertTrue(metrics.getErrors().contains(ErrorType.HOMONYM));
            assertTrue(metrics.getErrors().contains(ErrorType.QUESTION_SPECIES));
            assertTrue(metrics.getResult() == null);

            //System.out.println(metrics);
        } catch (Exception e) {
            e.printStackTrace();
            fail("No exception should occur");
        }
    }
}<|MERGE_RESOLUTION|>--- conflicted
+++ resolved
@@ -212,12 +212,8 @@
     @Test
     public void testHomonym() {
         try {
-<<<<<<< HEAD
-            System.out.println(searcher.searchForRecord("Terebratella", null));
+            searcher.searchForRecord("Terebratella", null);
             fail("Expected homonym exception");
-=======
-            searcher.searchForRecord("Terebratella", null);
->>>>>>> e79f3d73
         } catch (Exception e) {
             assertTrue(e instanceof HomonymException);
         }
