--- conflicted
+++ resolved
@@ -195,8 +195,6 @@
     }
 
     /**
-<<<<<<< HEAD
-=======
      * Load common names from a vernacular DwcA with a core row type of gbif:VernacularName
      *
      * @param verncacularDwc The archive directory
@@ -288,7 +286,6 @@
     }
 
     /**
->>>>>>> cdadd0ea
      * Index the common names CSV file supplied.
      *
      * CSV header need to be taxonId, taxonLsid, scientificName, vernacularName, languageCode, countryCode
