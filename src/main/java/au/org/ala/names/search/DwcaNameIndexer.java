--- conflicted
+++ resolved
@@ -87,7 +87,6 @@
     private LowerCaseKeywordAnalyzer analyzer;
     private Map<String, Float> priorities;
 
-
     public DwcaNameIndexer(File targetDir, File tmpDir, Properties priorities, boolean loadingIndex, boolean sciIndex) {
         this.targetDir = targetDir;
         this.tmpDir = tmpDir;
@@ -214,7 +213,6 @@
         irmngWriter.close();
     }
 
-<<<<<<< HEAD
     public void createExtraIdIndex(File extraIds) throws Exception {
         this.createExtraIdIndex(new File(this.targetDir, "id").getCanonicalPath(), extraIds);
     }
@@ -309,98 +307,6 @@
         }
         return true;
     }
-=======
-//    /**
-//     * Load common names from a vernacular DwcA with a core row type of gbif:VernacularName
-//     *
-//     * @param vernacularDwc The archive directory
-//     * @return True if used
-//     *
-//     * @throws Exception if unable to open the archive
-//     */
-//    private boolean loadCommonNames(File vernacularDwc) throws Exception {
-//        if (vernacularDwc == null || !vernacularDwc.exists()) {
-//            log.warn("Skipping " + vernacularDwc + " as it does not exist");
-//            return false;
-//        }
-//        Archive archive = ArchiveFactory.openArchive(vernacularDwc);
-//        if (!archive.getCore().getRowType().equals(GbifTerm.VernacularName.qualifiedName())) {
-//            log.info("Skipping non-vernacular DwCA");
-//            return false;
-//        }
-//        if (!archive.getCore().hasTerm(DwcTerm.vernacularName)) {
-//            log.error("Vernacular file " + vernacularDwc + " requires " + DwcTerm.vernacularName);
-//            return false;
-//        }
-//        if (!archive.getCore().hasTerm(DwcTerm.scientificName) && !archive.getCore().hasTerm(DwcTerm.taxonID)) {
-//            log.error("Vernacular file " + vernacularDwc + " requires either " + DwcTerm.scientificName + " or " + DwcTerm.taxonID);
-//            return false;
-//        }
-//        if (archive.getCore().hasTerm(DwcTerm.scientificName) && !archive.getCore().hasTerm(DwcTerm.scientificNameAuthorship)) {
-//            log.warn("Vernacular file " + vernacularDwc + " has" + DwcTerm.scientificName + " but not " + DwcTerm.scientificNameAuthorship);
-//            return false;
-//        }
-//        for (org.gbif.dwc.terms.Term term: Arrays.asList(DcTerm.language)) {
-//            log.warn("Vernacular file " + vernacularDwc + " is missing " + term);
-//        }
-//        log.info("Loading vernacular names for " + vernacularDwc);
-//        ALANameSearcher searcher = new ALANameSearcher(this.targetDir.getAbsolutePath());
-//        Iterator<Record> records = archive.getCore().iterator();
-//        while (records.hasNext()) {
-//            Record record = records.next();
-//            String taxonId = record.value(DwcTerm.taxonID);
-//            String scientificName = record.value(DwcTerm.scientificName);
-//            String vernacularName = record.value(DwcTerm.vernacularName);
-//            String scientificNameAuthorship = record.value(DwcTerm.scientificNameAuthorship);
-//            String kingdom = record.value(DwcTerm.kingdom);
-//            String phylum = record.value(DwcTerm.phylum);
-//            String klass = record.value(DwcTerm.class_);
-//            String order = record.value(DwcTerm.order);
-//            String family = record.value(DwcTerm.family);
-//            String genus = record.value(DwcTerm.genus);
-//            String specificEpithet = record.value(DwcTerm.specificEpithet);
-//            String infraspecificEpithet = record.value(DwcTerm.infraspecificEpithet);
-//            String rank = record.value(DwcTerm.taxonRank);
-//            LinnaeanRankClassification classification = new LinnaeanRankClassification();
-//            NameSearchResult result = null;
-//            String lsid;
-//
-//            if (taxonId != null) {
-//                result = searcher.searchForRecordByLsid(taxonId);
-//            }
-//            if (result == null && scientificName != null) {
-//                // Try and give as many hints as possible, if available
-//                classification.setScientificName(scientificName);
-//                classification.setAuthorship(scientificNameAuthorship);
-//                classification.setKingdom(kingdom);
-//                classification.setPhylum(phylum);
-//                classification.setKlass(klass);
-//                classification.setOrder(order);
-//                classification.setFamily(family);
-//                classification.setGenus(genus);
-//                classification.setSpecificEpithet(specificEpithet);
-//                classification.setInfraspecificEpithet(infraspecificEpithet);
-//                classification.setRank(rank);
-//                try {
-//                    result = searcher.searchForRecord(classification, false, false);
-//                } catch (SearchResultException ex) {
-//                    log.warn("Can't find matching taxon for " + classification + " and vernacular name " + vernacularName + " exception " + ex.getMessage());
-//                    continue;
-//                }
-//            }
-//            if (result == null) {
-//                log.warn("Can't find matching taxon for " + classification + " and vernacular name " + vernacularName);
-//                continue;
-//            }
-//            lsid = result.getAcceptedLsid() != null ? result.getAcceptedLsid() : result.getLsid();
-//            if (scientificName == null)
-//                scientificName = result.getRankClassification().getScientificName();
-//            Document doc = this.createCommonNameDocument(vernacularName, scientificName, lsid, 1.0f, false);
-//            this.vernacularIndexWriter.addDocument(doc);
-//        }
-//        return true;
-//    }
->>>>>>> 68c0e077
 
     /**
      * Index the common names CSV file supplied.
@@ -455,13 +361,7 @@
         if (vernacularArchiveFile == null) {
             log.info("No common names extension from found in " + archiveDirectory);
             return;
-<<<<<<< HEAD
         log.info("Starting to load the common names extension from " + archive.getLocation());
-=======
-        } else {
-            log.info("Starting to load the common names extension from " + archiveDirectory);
-        }
->>>>>>> 68c0e077
         while (iter.hasNext()) {
             i++;
             Record record = iter.next();
@@ -523,7 +423,7 @@
             StarRecord dwcr = it.next();
             Record core = dwcr.core();
             String id = core.id();
-            String lsid = core.value(DwcTerm.taxonID) == null ? id : core.value(DwcTerm.taxonID);
+            String taxonID = core.value(DwcTerm.taxonID) == null ? id : core.value(DwcTerm.taxonID);
             String acceptedNameUsageID = core.value(DwcTerm.acceptedNameUsageID);
             String parentNameUsageID = core.value(DwcTerm.parentNameUsageID);
             String nameComplete = core.value(ALATerm.nameComplete);
@@ -537,10 +437,10 @@
             nameComplete = this.buildNameComplete(scientificName, scientificNameAuthorship, nameComplete);
             //add and store the identifier for the record
             doc.add(new StringField(NameIndexField.ID.toString(), id, Field.Store.YES));
-            if(StringUtils.isNotBlank(lsid)){
-                doc.add(new StringField(NameIndexField.LSID.toString(), lsid, Field.Store.YES));
+            if(StringUtils.isNotBlank(taxonID)){
+                doc.add(new StringField(NameIndexField.LSID.toString(), taxonID, Field.Store.YES));
             } else {
-                System.out.println("LSID is null for " + id + " " + lsid + " " + lsid + " " + acceptedNameUsageID);
+                System.out.println("LSID is null for " + id + " " + taxonID + " " + taxonID + " " + acceptedNameUsageID);
             }
             if(StringUtils.isNotBlank(parentNameUsageID)) {
                 doc.add(new StringField("parent_id", parentNameUsageID, Field.Store.YES));
@@ -586,7 +486,7 @@
                 doc.add(new StringField(NameIndexField.RANK.toString(), "Unknown", Field.Store.YES));
                 doc.add(new StringField(NameIndexField.RANK_ID.toString(), RankType.UNRANKED.getId().toString(), Field.Store.YES));
             }
-            if(StringUtils.equals(lsid, acceptedNameUsageID) || StringUtils.equals(id, acceptedNameUsageID) || acceptedNameUsageID == null){
+            if(StringUtils.equals(taxonID, acceptedNameUsageID) || StringUtils.equals(id, acceptedNameUsageID) || acceptedNameUsageID == null){
                 //mark this one as an accepted concept
                 doc.add(new StringField(NameIndexField.iS_SYNONYM.toString(),"F", Field.Store.YES));
                 if (StringUtils.isBlank(parentNameUsageID)){
@@ -598,6 +498,7 @@
             if (StringUtils.isNotBlank(datasetID)) {
                 doc.add(new StoredField(NameIndexField.DATASET_ID.toString(), datasetID));
             }
+
             this.loadingIndexWriter.addDocument(doc);
             i++;
             if(i % 1000 == 0){
@@ -606,56 +507,11 @@
                 start =finish;
             }
         }
+
         log.info("Finished creating the temporary load index with " + i + " concepts");
         this.loadingIndexWriter.commit();
         this.loadingIndexWriter.forceMerge(1);
-<<<<<<< HEAD
         return true;
-=======
-        this.loadingIndexWriter.close();
-
-        if(colformat){
-
-            log.info("Col format specified, organising parent / child IDS");
-
-            //reopen the index for updates
-            this.loadingIndexWriter = this.createIndexWriter(this.tmpDir, new KeywordAnalyzer(), false);
-
-            IndexReader reader = DirectoryReader.open(FSDirectory.open(this.tmpDir.toPath()));
-            IndexSearcher loadingIdxSearch = new IndexSearcher(DirectoryReader.open(FSDirectory.open(this.tmpDir.toPath())));
-            int docIdx = 0;
-            int maxDocId = reader.maxDoc();
-
-            while (docIdx < maxDocId){
-
-                Document currentDoc = reader.document(docIdx);
-                String id = currentDoc.get("id");
-                String parentId = currentDoc.get("parent_id");
-
-                if(parentId != null){
-                    TopDocs topDocs = loadingIdxSearch.search(new TermQuery(new Term("id", parentId)), 1);
-                    if(topDocs.totalHits == 1){
-                        Document taxonDoc = loadingIdxSearch.doc(topDocs.scoreDocs[0].doc);
-                        String parentLsid = taxonDoc.get("lsid");
-
-                        if(parentLsid != null){
-
-                            List<IndexableField> updates = currentDoc.getFields();
-                            IndexableField parentID = currentDoc.getField("parent_id");
-                            updates.remove(parentID);
-                            updates.add(new StringField(NameIndexField.PARENT_ID.toString(), parentLsid, Field.Store.YES));
-
-                            this.loadingIndexWriter.updateDocument(new Term("id", id), updates);
-                        }
-                    }
-                }
-                docIdx++;
-            }
-            this.loadingIndexWriter.commit();
-            this.loadingIndexWriter.forceMerge(1);
-            this.loadingIndexWriter.close();
-        }
->>>>>>> 68c0e077
     }
 
     public void commitLoadingIndexes() throws IOException {
@@ -723,7 +579,7 @@
      * @return
      * @throws Exception
      */
-    private int addIndex(Document doc,int currentDepth,int currentLeft, LinnaeanRankClassification higherClass, int stackCheck ) throws Exception {
+    private int addIndex(Document doc, int currentDepth, int currentLeft, LinnaeanRankClassification higherClass, int stackCheck ) throws Exception {
         //log.info("Add to index " + doc.get(NameIndexField.ID.toString()) + "/" + doc.get(NameIndexField.NAME.toString()) + "/" + doc.get(NameIndexField.RANK_ID.toString()) + " depth=" + currentDepth + " left=" + currentLeft);
         String id = doc.get(NameIndexField.ID.toString());
         //get children for this record
@@ -790,7 +646,6 @@
                 lastChild = child;
                 Document cdoc = lsearcher.doc(child.doc);
                 if(cdoc != null && !cdoc.get("id").equals(doc.get("id"))){
-<<<<<<< HEAD
                     if(stackCheck > 900){
                         log.warn("Stack check depth " + stackCheck +
                                 "\n\t\tParent: " + doc.get("id") + " - " +  doc.get("lsid") + " - "  + doc.get("parent_id") + " - " + doc.get("name") +
@@ -808,9 +663,6 @@
 
                         );
                     }
-=======
-                    right = addIndex(cdoc, currentDepth + 1, right + 1, newcl, stackCheck++);
->>>>>>> 68c0e077
                 }
             }
             children = lastChild == null ? null : this.getLoadIdxResults(lastChild, "parent_id", id, PAGE_SIZE);
@@ -1171,7 +1023,6 @@
             indexer.begin();
             Set<File> used = new HashSet<File>();
             if (load) {
-<<<<<<< HEAD
                 for (File dwca : dwcas)
                     if (indexer.createLoadingIndex(dwca))
                         used.add(dwca);
@@ -1182,22 +1033,6 @@
                 if (indexer.create(dwca))
                     used.add(dwca);
             indexer.indexCommonNames(commonNameFile);
-=======
-                for (File dwca : dwcas) {
-                    indexer.createLoadingIndex(dwca, colformat);
-
-                }
-                indexer.commitLoadingIndexes();
-            }
-            indexer.generateIndex();
-            for (File dwca: dwcas) {
-                indexer.create(dwca);
-            }
-            if(commonNameFile.exists()){
-                indexer.indexCommonNames(commonNameFile);
-            }
-
->>>>>>> 68c0e077
             indexer.createIrmng(irmngFile);
             indexer.createExtraIdIndex(identifiersFile);
             for (File dwca: dwcas)
