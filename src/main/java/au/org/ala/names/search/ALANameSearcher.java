--- conflicted
+++ resolved
@@ -31,19 +31,12 @@
 import org.apache.lucene.search.*;
 import org.apache.lucene.store.FSDirectory;
 import org.apache.lucene.util.Version;
-<<<<<<< HEAD
 import org.gbif.api.exception.UnparsableException;
 import org.gbif.api.model.checklistbank.ParsedName;
 import org.gbif.api.vocabulary.NameType;
 import org.gbif.api.vocabulary.Rank;
 import org.gbif.nameparser.PhraseNameParser;
 
-=======
-import org.gbif.ecat.model.ParsedName;
-import org.gbif.ecat.parser.UnparsableException;
-import org.gbif.ecat.voc.NameType;
-import org.gbif.ecat.voc.Rank;
->>>>>>> 68c0e077
 import java.io.File;
 import java.io.FileOutputStream;
 import java.io.IOException;
@@ -2147,17 +2140,6 @@
     }
 
 
-    public static void main(String[] args) throws IOException {
-
-        ALANameSearcher nameindex = new ALANameSearcher(args[0]);
-        String name = nameindex.getCommonNameForLSID("urn:lsid:biodiversity.org.au:afd.taxon:31a9b8b8-4e8f-4343-a15f-2ed24e0bf1ae");
-        System.out.println(name);
-
-        Set<String> names = nameindex.getCommonNamesForLSID("urn:lsid:biodiversity.org.au:apni.taxon:295861", 100);
-        for(String commonName: names){
-            System.out.println(commonName);
-        }
-    }
 
     private String escapeQueryChars(String s) {
         StringBuilder sb = new StringBuilder();
@@ -2174,4 +2156,16 @@
         return sb.toString();
     }
 
+    public static void main(String[] args) throws IOException {
+
+        ALANameSearcher nameindex = new ALANameSearcher(args[0]);
+        String name = nameindex.getCommonNameForLSID("urn:lsid:biodiversity.org.au:afd.taxon:31a9b8b8-4e8f-4343-a15f-2ed24e0bf1ae");
+        System.out.println(name);
+
+        Set<String> names = nameindex.getCommonNamesForLSID("urn:lsid:biodiversity.org.au:apni.taxon:295861", 100);
+        for(String commonName: names){
+            System.out.println(commonName);
+        }
+    }
+
 }