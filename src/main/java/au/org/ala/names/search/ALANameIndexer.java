/*
 * Copyright (C) 2014 Atlas of Living Australia
 * All Rights Reserved.
 *
 * The contents of this file are subject to the Mozilla Public
 * License Version 1.1 (the "License"); you may not use this file
 * except in compliance with the License. You may obtain a copy of
 * the License at http://www.mozilla.org/MPL/
 *
 * Software distributed under the License is distributed on an "AS
 * IS" basis, WITHOUT WARRANTY OF ANY KIND, either express or
 * implied. See the License for the specific language governing
 * rights and limitations under the License.
 */
package au.org.ala.names.search;

import au.org.ala.names.lucene.analyzer.LowerCaseKeywordAnalyzer;
import au.org.ala.names.model.*;
import au.org.ala.names.util.CleanedScientificName;
import au.org.ala.names.util.TaxonNameSoundEx;
import org.apache.commons.io.FileUtils;
import org.apache.commons.io.LineIterator;
import org.apache.commons.lang.StringUtils;
import org.apache.commons.logging.Log;
import org.apache.commons.logging.LogFactory;
import org.apache.lucene.analysis.Analyzer;
import org.apache.lucene.analysis.core.KeywordAnalyzer;
import org.apache.lucene.document.*;
import org.apache.lucene.document.Field.Store;
import org.apache.lucene.index.DirectoryReader;
import org.apache.lucene.index.IndexWriter;
import org.apache.lucene.index.IndexWriterConfig;
import org.apache.lucene.index.Term;
import org.apache.lucene.search.IndexSearcher;
import org.apache.lucene.search.TermQuery;
import org.apache.lucene.store.FSDirectory;
import org.apache.lucene.util.Version;
import org.gbif.api.model.checklistbank.ParsedName;
import org.gbif.api.vocabulary.NameType;
import org.gbif.api.vocabulary.Rank;
import org.gbif.dwc.terms.DwcTerm;
import org.gbif.dwca.record.DarwinCoreRecord;
import org.gbif.dwca.io.Archive;
import org.gbif.dwca.io.ArchiveFactory;
import org.gbif.dwca.record.Record;
import org.gbif.dwca.record.StarRecord;
import org.gbif.nameparser.PhraseNameParser;

import com.opencsv.CSVReader;
import com.opencsv.CSVReaderBuilder;

import java.io.*;
import java.util.HashSet;
import java.util.Iterator;
import java.util.Set;
import java.util.regex.Pattern;

/**
 * Creates the Lucene index based on the names that are exported from
 * http://code.google.com/p/ala-portal/source/browse/trunk/ala-names-generator/src/main/resources/create-dumps.sql
 * @Deprecated
 * @author Natasha
 */
public class ALANameIndexer {

    //private String cbExportFile = "cb_name_usages.txt";
    //private String lexFile = "cb_lex_names.txt";
    //private String irmngFile = "irmng_classification.txt";

    private String extraALAConcepts = "/data/bie-staging/ala-names/ala-extra.txt";
    private String alaConcepts = "/data/bie-staging/ala-names/ala_accepted_concepts_dump.txt";
    private String alaSynonyms = "/data/bie-staging/ala-names/ala_synonyms_dump.txt";
    private String irmngDwcaDirectory = "/data/bie-staging/irmng/IRMNG_DWC_HOMONYMS";

    private String colFile = "/data/bie-staging/ala-names/col_common_names.txt";
    private String afdFile = "/data/bie-staging/anbg/AFD-common-names.csv";
    private String apniFile = "/data/bie-staging/anbg/APNI-common-names.csv";
    private Log log = LogFactory.getLog(ALANameIndexer.class);
    // protected ApplicationContext context;
    //private DataSource dataSource;
    // protected JdbcTemplate dTemplate;
    private IndexSearcher idSearcher;
    //the position in the line for each of the required values

    private final int POS_ID = 0;
    private final int POS_PARENT_ID = 1;
    private final int POS_LSID = 2;
    private final int POS_PARETN_LSID = 3;
    private final int POS_ACC_LSID = 4;
    private final int POS_NAME_LSID = 5;
    private final int POS_SCI_NAME = 6;
    private final int POS_GENUS_OR_HIGHER = 7;
    private final int POS_SP_EPITHET = 8;
    private final int POS_INFRA_EPITHET = 9;
    private final int POS_AUTHOR = 10;
    private final int POS_AUTHOR_YEAR = 11;
    private final int POS_RANK_ID = 12;
    private final int POS_RANK = 13;
    private final int POS_LFT = 14;
    private final int POS_RGT = 15;
    private final int POS_KID = 16;
    private final int POS_K = 17;
    private final int POS_PID = 18;
    private final int POS_P = 19;
    private final int POS_CID = 20;
    private final int POS_C = 21;
    private final int POS_OID = 22;
    private final int POS_O = 23;
    private final int POS_FID = 24;
    private final int POS_F = 25;
    private final int POS_GID = 26;
    private final int POS_G = 27;
    private final int POS_SID = 28;
    private final int POS_S = 29;
    private final int POS_SRC = 30;
    private final int POS_EXCLUDED = 36;

    private String indexDirectory;
    private IndexWriter cbIndexWriter;

    //Fields that are being indexed or stored in the lucene index
    public enum IndexField {

        NAME("name"),
        NAMES("names"),
        ID("id"),
        RANK("rank"),
        SEARCHABLE_NAME("searchcan"),
        LSID("lsid"),
        HOMONYM("homonym"),
        ACCEPTED("synonym"),
        LEFT("left"),
        RIGHT("right"),
        SEARCHABLE_COMMON_NAME("common"),
        COMMON_NAME("common_orig"),
        LANGUAGE("lang");

        String name;

        IndexField(String name) {
            this.name = name;
        }

        public String toString() {
            return name;
        }
    }

    PhraseNameParser parser = new PhraseNameParser();
    Set<String> knownHomonyms = new HashSet<String>();
    Set<String> blacklist = new HashSet<String>();

    public void init() throws Exception {

        // init the known homonyms
        LineIterator lines = new LineIterator(new BufferedReader(
                new InputStreamReader(
                        this.getClass().getClassLoader().getResource(
                                "au/org/ala/propertystore/known_homonyms.txt").openStream(), "ISO-8859-1")));
        LineIterator blines = new LineIterator(new BufferedReader(new InputStreamReader(this.getClass().getClassLoader().getResource("blacklist.txt").openStream())));
        try {
            //load known homonyms
            while (lines.hasNext()) {
                String line = lines.nextLine().trim();
                knownHomonyms.add(line.toUpperCase());
            }
            //load the blacklist
            while (blines.hasNext()) {
                String line = blines.nextLine().trim();
                if (!line.startsWith("#") && StringUtils.isNotBlank(line))
                    blacklist.add(line);
            }
        } catch (Exception e) {
            e.printStackTrace();
        } finally {
            lines.close();
            blines.close();
        }
    }

    /**
     * Creates the index from the specified checklist bank names usage export file into
     * the specified index directory.
     *
     * @param exportsDir   The directory that contains the exports that are necesary to generate the index.
     * @param indexDir     The directory in which the 2 indices will be created.
     * @param generateSciNames true when the scientific name index should be created
     * @param generateCommonNames true when the common name index should be generated
     * @throws Exception
     */
    public void createIndex(String exportsDir, String indexDir, boolean generateSciNames, boolean generateCommonNames)
            throws Exception {
        createIndex(exportsDir, indexDir, alaConcepts, alaSynonyms, irmngDwcaDirectory, generateSciNames, generateCommonNames);
    }

    /**
     * Creates the IRMNG homonym index based on the DWCA and species homonyms supplied from the NSL
     * @param exportsDir
     * @param indexDir
     * @throws Exception
     */
    public void createIrmngIndex(String exportsDir, String indexDir) throws Exception {
        Analyzer analyzer = new LowerCaseKeywordAnalyzer();
        IndexWriter irmngWriter = createIndexWriter(new File(indexDir + File.separator + "irmng"), analyzer, true);
        indexIrmngDwcA(irmngWriter, irmngDwcaDirectory);
        indexIRMNG(irmngWriter, exportsDir + File.separator + "ala-species-homonyms.txt", RankType.SPECIES);
        irmngWriter.forceMerge(1);
        irmngWriter.close();
    }

    public void createIndex(String exportsDir, String indexDir, String acceptedFile, String synonymFile,
                            String irmngDwca, boolean generateSciNames, boolean generateCommonNames) throws Exception {

        Analyzer analyzer = new LowerCaseKeywordAnalyzer();
        //generate the extra id index
        createExtraIdIndex(indexDir + File.separator + "id", new File(exportsDir + File.separator + "identifiers.txt"));
        if (generateSciNames) {
            indexALA(createIndexWriter(new File(indexDir + File.separator + "cb"), analyzer, true), acceptedFile, synonymFile);
            //IRMNG index to aid in the resolving of homonyms
            IndexWriter irmngWriter = createIndexWriter(new File(indexDir + File.separator + "irmng"), analyzer, true);
            indexIrmngDwcA(irmngWriter, irmngDwca);

            indexIRMNG(irmngWriter, exportsDir + File.separator + "ala-species-homonyms.txt", RankType.SPECIES);
            irmngWriter.forceMerge(1);
            irmngWriter.close();
        }
        if (generateCommonNames) {
            //vernacular index to search for common names
            indexCommonNames(createIndexWriter(new File(indexDir + File.separator + "vernacular"),
                    new KeywordAnalyzer(), true), exportsDir, indexDir);
        }
    }

    /**
     * Creates the temporary index that provides a lookup of checklist bank id to
     * GUID
     */
    private IndexSearcher createTmpGuidIndex(String cbExportFile) throws Exception {
        System.out.println("Starting to create the tmp guid index...");
        IndexWriter iw = createIndexWriter(new File("/data/tmp/guid"), new KeywordAnalyzer(), true);
        au.com.bytecode.opencsv.CSVReader cbreader = new au.com.bytecode.opencsv.CSVReader(new FileReader(cbExportFile), '\t', '"', '/', 1);
        for (String[] values = cbreader.readNext(); values != null; values = cbreader.readNext()) {
            Document doc = new Document();
            String id = values[POS_ID];
            String guid = values[POS_LSID];
            doc.add(new StringField("id", id, Store.YES));
            if (StringUtils.isEmpty(id))
                guid = id;

            doc.add(new StoredField("guid", guid));
            iw.addDocument(doc);
        }
        System.out.println("Finished writing the tmp guid index...");
        iw.commit();
        iw.forceMerge(1);
        iw.close();
        //As of lucene 4.0 all IndexReaders are read only
        return new IndexSearcher(DirectoryReader.open(FSDirectory.open(new File("/data/tmp/guid"))));
    }

    /**
     * Creates an index writer in the specified directory.  It will create/recreate
     * the target directory
     *
     * @param directory
     * @param analyzer
     * @return
     * @throws Exception
     */
    protected IndexWriter createIndexWriter(File directory, Analyzer analyzer, boolean replace) throws Exception {
        IndexWriterConfig conf = new IndexWriterConfig(analyzer);
        if (replace)
            conf.setOpenMode(IndexWriterConfig.OpenMode.CREATE);
        else
            conf.setOpenMode(IndexWriterConfig.OpenMode.CREATE_OR_APPEND);

        if (directory.exists() && replace) {
            FileUtils.forceDelete(directory);
        }
        FileUtils.forceMkdir(directory);
        return new IndexWriter(FSDirectory.open(directory.toPath()), conf);
    }

    /**
     * Adds the extra ALA concepts from the legislated lists that are missing from the NSL.
     *
     * @param iw
     * @param file
     * @throws Exception
     */
    private void addExtraALAConcept(IndexWriter iw, String file) throws Exception {
        if (new File(file).exists()) {
            com.opencsv.CSVReader reader = new com.opencsv.CSVReader(new FileReader(file), ',', '"', '\\', 1);
            for (String[] values = reader.readNext(); values != null; values = reader.readNext()) {
                String lsid = values[0];
                String scientificName = values[1];
                String authority = values[2];
                Document doc = createALAIndexDocument(scientificName, "-1", lsid, authority, null);
                iw.addDocument(doc);
            }
        }
    }

    private void addALASyonyms(IndexWriter iw, String file) throws Exception {
        com.opencsv.CSVReader reader = new com.opencsv.CSVReader(new FileReader(file), '\t', '"', '\\', 1);
        for (String[] values = reader.readNext(); values != null; values = reader.readNext()) {

            String source = values[11];
            //give CoL synonyms a lower boost than NSL
            float boost = source.trim().equals("") || source.equalsIgnoreCase("CoL") ? 0.75f : 1.0f;
            Document doc = createALASynonymDocument(values[5], values[6], null, values[0], values[1], values[2], values[3], values[4], boost, values[9]);
            if (doc != null)
                iw.addDocument(doc);
        }
    }

    private void indexALA(IndexWriter iw, String file, String synonymFile) throws Exception {
        int records = 0;
        long time = System.currentTimeMillis();
        com.opencsv.CSVReader reader = new com.opencsv.CSVReader(new FileReader(file), '\t', '"', '\\', 1);
        for (String[] values = reader.readNext(); values != null; values = reader.readNext()) {

            String lsid = values[POS_LSID];
            String id = values[POS_ID];
            int rankId = -1;
            try {
                rankId = Integer.parseInt(values[POS_RANK_ID]);
            } catch (Exception e) {
            }

            String acceptedValues = values[POS_ACC_LSID];
            float boost = 1.0f;
            //give the major ranks a larger boost
            if (rankId % 1000 == 0) {
                boost = 5.0f;
            }
            //give non-col concepts a higher boost
            String source = values[POS_SRC];
            if (!source.trim().equals("") && !source.equalsIgnoreCase("CoL")) {
                boost = boost * 2;
            }


            Document doc = createALAIndexDocument(values[POS_SCI_NAME], id, lsid, values[POS_RANK_ID],
                    values[POS_RANK], values[POS_K], values[POS_KID], values[POS_P],
                    values[POS_PID], values[POS_C], values[POS_CID],
                    values[POS_O], values[POS_OID], values[POS_F], values[POS_FID],
                    values[POS_G], values[POS_GID], values[POS_S], values[POS_SID],
                    values[POS_LFT], values[POS_RGT], acceptedValues,
                    values[POS_SP_EPITHET], values[POS_INFRA_EPITHET], values[POS_AUTHOR], null, boost);


            //add the excluded information if applicable
            if ("T".equals(values[POS_EXCLUDED]) || "Y".equals(values[POS_EXCLUDED])) {
                doc.add(new TextField(NameIndexField.SYNONYM_TYPE.toString(), SynonymType.EXCLUDES.getId().toString(), Store.YES));
            }
            if (doc != null) {
                iw.addDocument(doc);
                records++;
                if (records % 100000 == 0) {
                    log.info("Processed " + records + " in " + (System.currentTimeMillis() - time) + " msecs");
                }
            }
        }
        addExtraALAConcept(iw, extraALAConcepts);
        //add the synonyms
        addALASyonyms(iw, synonymFile);
        iw.commit();
        iw.forceMerge(1);
        iw.close();
        log.info("Lucene index created - processed a total of " + records + " records in " + (System.currentTimeMillis() - time) + " msecs ");
    }

    public void addAdditionalName(String lsid, String scientificName, String author, LinnaeanRankClassification cl) throws Exception {

        if (cbIndexWriter == null)
            cbIndexWriter = createIndexWriter(new File(indexDirectory + File.separator + "cb"), new LowerCaseKeywordAnalyzer(), false);
        Document doc = createALAIndexDocument(scientificName, "-1", lsid, author, cl);
        cbIndexWriter.addDocument(doc);

    }

    /**
     * Deletes the entry that has the supplied lsid. It will also delete all the synonyms associated with it
     * @param lsid
     * @throws Exception
     */
    public void deleteName(String lsid) throws Exception{
        if(cbIndexWriter == null){
            cbIndexWriter = createIndexWriter(new File(indexDirectory+ File.separator + "cb"), new LowerCaseKeywordAnalyzer(), false);
        }
        Term term = new Term("lsid", lsid);
        cbIndexWriter.deleteDocuments(new TermQuery(term));
        term = new Term("accepted_lsid", lsid);
        cbIndexWriter.deleteDocuments(new TermQuery(term));

    }

    public void commit() throws Exception{
        commit(false, false);
    }

    /**
     *
     * @param merge whether or not to merge the index
     * @param close whether or not to close the index
     * @throws Exception
     */
    public void commit(boolean close, boolean merge) throws Exception{
        if(cbIndexWriter !=  null){
            cbIndexWriter.commit();
            if(merge){
                cbIndexWriter.forceMerge(1);
            }
            if(close){
                cbIndexWriter.close();
            }
        }
    }

    /**
     * Indexes the IRMNG homonyms from the supplied DWCA direcory
     * <p>
     * Only accept those with a taxonomic status of accepted
     * </p>
     * @param iw The index writer to write the lucene docs to
     * @param archiveDirectory  The directory in which the IRMNG DWCA has been unzipped.
     * @throws Exception
     */
    protected void indexIrmngDwcA(IndexWriter iw, String archiveDirectory) throws Exception {
        log.info("Creating the IRMNG index from the DWCA " + archiveDirectory);
        //open the archive to extract the required information
        Archive archive = ArchiveFactory.openArchive(new File(archiveDirectory));
        Iterator<Record> it = archive.getCore().iterator();
        while (it.hasNext()) {
            Record dwcr = it.next();
            String taxonomicStatus = dwcr.value(DwcTerm.taxonomicStatus);
            if (taxonomicStatus == null || !taxonomicStatus.equalsIgnoreCase("accepted"))
                continue;
            Document doc = new Document();
            String kingdom = dwcr.value(DwcTerm.kingdom);
            if (StringUtils.isNotEmpty(kingdom)) {
                doc.add(new TextField(RankType.KINGDOM.getRank(), kingdom, Store.YES));
            }
            String phylum = dwcr.value(DwcTerm.phylum);
            if (StringUtils.isNotEmpty(phylum)) {
                doc.add(new TextField(RankType.PHYLUM.getRank(), phylum, Store.YES));
            }
            String classs = dwcr.value(DwcTerm.class_);
            if (StringUtils.isNotEmpty(classs)) {
                doc.add(new TextField(RankType.CLASS.getRank(), classs, Store.YES));
            }
            String order = dwcr.value(DwcTerm.order);
            if (StringUtils.isNotEmpty(order)) {
                doc.add(new TextField(RankType.ORDER.getRank(), order, Store.YES));
            }
            String family = dwcr.value(DwcTerm.family);
            if (StringUtils.isNotEmpty(family)) {
                doc.add(new TextField(RankType.FAMILY.getRank(), family, Store.YES));
            }
            String genus = dwcr.value(DwcTerm.genus);
            String calculatedRank = "genus";
            if (StringUtils.isNotEmpty(genus)) {
                doc.add(new TextField(RankType.GENUS.getRank(), genus, Store.YES));
                String specificEpithet = dwcr.value(DwcTerm.specificEpithet);
                if (StringUtils.isNotEmpty(specificEpithet)) {
                    calculatedRank = "species";
                    doc.add(new TextField(RankType.SPECIES.getRank(), genus + " " + specificEpithet, Store.YES));
                }
            }
            String rank = dwcr.value(DwcTerm.taxonRank);
            if (StringUtils.isEmpty(rank))
                rank = calculatedRank;
            doc.add(new TextField(IndexField.RANK.toString(), rank, Store.YES));
            //now add the author - we don't do anything about this on homonym resolution yet
            //Add the author information
            String author = dwcr.value(DwcTerm.scientificNameAuthorship);
            if (StringUtils.isNotEmpty(author)) {
                //TODO think about whether we need to treat the author string with the taxamatch
                doc.add(new TextField(NameIndexField.AUTHOR.toString(), author, Store.YES));
            }
            //now add it to the index
            iw.addDocument(doc);

        }
    }

    /**
     * Indexes an IRMNG export for use in homonym resolution.
     *
     * @param iw
     * @param irmngExport
     * @throws Exception
     */
    void indexIRMNG(IndexWriter iw, String irmngExport, RankType rank) throws Exception {
        log.info("Creating IRMNG index ...");
        File file = new File(irmngExport);
        if (file.exists()) {
            CSVReader reader = new CSVReader(new FileReader(file), '\t', '"', '~');// CSVReader.build(file,"UTF-8", "\t", 0);
            int count = 0;
            String[] values = null;
            while ((values = reader.readNext()) != null) {
                Document doc = new Document();
                if (values != null && values.length >= 7) {
                    doc.add(new TextField(RankType.KINGDOM.getRank(), values[0], Store.YES));
                    doc.add(new TextField(RankType.PHYLUM.getRank(), values[1], Store.YES));
                    doc.add(new TextField(RankType.CLASS.getRank(), values[2], Store.YES));
                    doc.add(new TextField(RankType.ORDER.getRank(), values[3], Store.YES));
                    doc.add(new TextField(RankType.FAMILY.getRank(), values[4], Store.YES));
                    doc.add(new TextField(RankType.GENUS.getRank(), values[5], Store.YES));
                    if (rank == RankType.GENUS) {
                        doc.add(new TextField(IndexField.ID.toString(), values[6], Store.YES));
                        doc.add(new TextField(IndexField.ACCEPTED.toString(), values[8], Store.YES));
                        doc.add(new TextField(IndexField.HOMONYM.toString(), values[10], Store.YES));
                    } else if (rank == RankType.SPECIES) {
                        doc.add(new TextField(RankType.SPECIES.getRank(), values[6], Store.YES));
                    }
                    doc.add(new TextField(IndexField.RANK.toString(), rank.getRank(), Store.YES));
                    iw.addDocument(doc);
                    count++;
                }
            }
            iw.commit();

            log.info("Finished indexing " + count + " IRMNG " + rank + " taxa.");
        } else
            log.warn("Unable to create IRMNG index.  Can't locate " + irmngExport);
    }

    /**
     * Indexes common names from CoL and ANBG for use in the Common name search.
     *
     * @param iw  The index writer to write the common documents to
     * @param exportDir  The directory that contains the common name export files.
     * @param indexDir The directory in which to create the index.
     * @throws Exception
     */
    private void indexCommonNames(IndexWriter iw, String exportDir, String indexDir) throws Exception {
        log.info("Creating Common Names Index ...");

        IndexSearcher currentNameSearcher = new IndexSearcher(DirectoryReader.open(FSDirectory.open(new File(indexDir + File.separator + "cb").toPath())));
        IndexSearcher extraSearcher = new IndexSearcher(DirectoryReader.open(FSDirectory.open(new File(indexDir + File.separator + "id").toPath())));

        addCoLCommonNames(iw, currentNameSearcher);
        addAnbgCommonNames(afdFile, iw, currentNameSearcher, extraSearcher, '\t');
        addAnbgCommonNames(apniFile, iw, currentNameSearcher, extraSearcher, ',');

        iw.commit();
        iw.forceMerge(1);
        iw.close();
    }

    /**
     * Adds the CoL common names to the common name index.
     * @param iw
     * @param currentSearcher
     * @throws Exception
     *
     */
    private void addCoLCommonNames(IndexWriter iw, IndexSearcher currentSearcher) throws Exception {
        File fileCol = new File(colFile);
        if (fileCol.exists()) {
            CSVReader reader = new CSVReader(new FileReader(fileCol), ',', '"', '~');
            int count = 0;
            String[] values = null;
            while ((values = reader.readNext()) != null) {
                if (values.length == 3) {
                    if (doesTaxonConceptExist(currentSearcher, values[2])) {
                        iw.addDocument(createCommonNameDocument(values[0], values[1], values[2], null, 1.0f));
                        count++;
                    } else {
                        System.out.println("Unable to locate LSID " + values[2] + " in current dump");
                    }
                }
            }
            log.info("Finished indexing " + count + " common names from " + fileCol);
        } else {
            log.warn("Unable to index common names. Unable to locate : " + fileCol);
        }
    }

    /**
     * Adds an ANBG CSV file of common names to the common name index.
     *
     * @param fileName The file name to add to the common name index
     * @param iw  The index writer to write the common documents to
     * @param currentSearcher The searcher to find a scientific name
     * @param idSearcher  The searcher to find an lsid
     * @param recordSep The record separator for the CSV file
     * @throws Exception
     */
    private void addAnbgCommonNames(String fileName, IndexWriter iw, IndexSearcher currentSearcher, IndexSearcher idSearcher, char recordSep) throws Exception {
        File namesFile = new File(fileName);
        Pattern p = Pattern.compile(",");
        if (namesFile.exists()) {
            CSVReader reader = new CSVReader(new FileReader(namesFile), recordSep, '"', '\\');//CSVReader.build(namesFile,"UTF-8","\t", '"' , 1);
            int count = 0;
            String[] values = reader.readNext();
            while ((values = reader.readNext()) != null) {
                if (values != null && values.length >= 4) {
                    //all ANBG records should have the highest boost as they are our authoritive source
                    //we only want to add an ANBG record if the taxon concept LSID exists in the taxonConcepts.txt export
                    if (doesTaxonConceptExist(currentSearcher, values[3]) || doesTaxonConceptExist(idSearcher, values[3])) {
                        //each common name could be a comma separated list
                        if (!values[2].contains(",") || values[2].toLowerCase().contains(" and ")) {
                            iw.addDocument(createCommonNameDocument(values[2], null, values[3], null, 2.0f));
                            count++;
                        } else {
                            //we need to process each common name in the list
                            String[] names = p.split(values[2]);
                            for (String name : names) {
                                iw.addDocument(createCommonNameDocument(name, null, values[3],null,  2.0f));
                                count++;
                            }
                        }
                    } else {
                        System.out.println("Unable to locate LSID " + values[3] + " in current dump");
                    }
                }

            }
            log.info("Finished indexing " + count + " common names from " + fileName);
        } else
            log.warn("Unable to index common names. Unable to locate : " + fileName);
    }

    /**
     * Creates a temporary index that will provide a lookup up of lsid to "real lsid".
     * <p/>
     * This deals with the following situations:
     * - common names that are sourced from CoL (LSIDs will be mapped to corresponding ANBG LSID)
     * - Multiple ANBG LSIDs exist for the same scientific name and more than 1 are mapped to the same common name.
     *
     * @param idFile
     * @throws Exception
     */
    protected void createExtraIdIndex(String idxLocation, File idFile) throws Exception {
<<<<<<< HEAD
        CSVReader reader = new CSVReader(new FileReader(idFile), '\t', '"', '~');//CSVReader.build(idFile, "UTF-8", "\t", '"', 0);
=======
>>>>>>> 68c0e077
        File indexDir = new File(idxLocation);
        IndexWriter iw = createIndexWriter(indexDir, new KeywordAnalyzer(), true);//new IndexWriter(FSDirectory.open(indexDir), new KeywordAnalyzer(), true, MaxFieldLength.UNLIMITED);
        String[] values = null;

        if(idFile.exists()) {
            CSVReader reader = new CSVReader(new FileReader(idFile), '\t', '"', '~');//CSVReader.build(idFile, "UTF-8", "\t", '"', 0);
            while ((values = reader.readNext()) != null) {

                if (values != null && values.length >= 3) {
                    Document doc = new Document();
                    //doc.add(new Field("lsid", values[2], Store.NO, Index.NOT_ANALYZED));
                    doc.add(new StringField("lsid", values[2], Store.NO));
                    //doc.add(new Field("reallsid", values[1], Store.YES, Index.NO));
                    doc.add(new StoredField("reallsid", values[1]));
                    iw.addDocument(doc);
                }
            }
        }
        iw.flush();
        iw.commit();
        iw.forceMerge(1);
        iw.close();
        idSearcher = new IndexSearcher(DirectoryReader.open(FSDirectory.open(indexDir.toPath())));
    }

    /**
     * Creates a temporary index that stores the taxon concept LSIDs that were
     * included in the last ANBG exports.
     *
     * @param tcFileName
     * @return
     * @throws Exception
     */
    private IndexSearcher createTmpIndex(String tcFileName) throws Exception {
        //creating the tmp index in the /tmp/taxonConcept directory
        CSVReader reader = new CSVReader(new FileReader(new File(tcFileName)), '\t', '"', '~');
        File indexDir = new File("/tmp/taxonConcept");
        IndexWriter iw = createIndexWriter(indexDir, new KeywordAnalyzer(), true);
        String[] values = null;
        while ((values = reader.readNext()) != null) {
            if (values != null && values.length > 1) {
                //just add the LSID to the index
                Document doc = new Document();

                doc.add(new StringField("lsid", values[0], Store.NO));
                iw.addDocument(doc);

            }
        }
        iw.commit();
        iw.forceMerge(1);
        iw.close();
        return new IndexSearcher(DirectoryReader.open(FSDirectory.open(indexDir.toPath())));
    }

    /**
     * Determines whether or not the supplied taxon lsid was included in the
     * latest ANBG exports.
     *
     * @param is
     * @param lsid
     * @return
     */
    private boolean doesTaxonConceptExist(IndexSearcher is, String lsid) {
        TermQuery query = new TermQuery(new Term("lsid", lsid));
        try {
            org.apache.lucene.search.TopDocs results = is.search(query, 1);
            return results.totalHits > 0;
        } catch (IOException e) {
            return false;
        }

    }

    /**
     * Uses the id index to find the accepted id for the supplied LSID.
     * <p/>
     * When no accepted id can be found the original LSID is returned.
     *
     * @param value
     * @return
     */
    private String getAcceptedLSID(String value) {
        if(idSearcher != null) {
            try {
                TermQuery tq = new TermQuery(new Term("lsid", value));
                org.apache.lucene.search.TopDocs results = idSearcher.search(tq, 1);
                if (results.totalHits > 0)
                    return idSearcher.doc(results.scoreDocs[0].doc).get("reallsid");
            } catch (IOException e) {
            }
        }
        return value;
    }

    protected Document createCommonNameDocument(String cn, String sn, String lsid, String language, float boost){
        return createCommonNameDocument(cn, sn, lsid, language, boost, true);
    }

    protected Document createCommonNameDocument(String cn, String sn, String lsid, String language, float boost, boolean checkAccepted) {
        Document doc = new Document();
        //we are only interested in keeping all the alphanumerical values of the common name
        //when searching the same operations will need to be peformed on the search string
        TextField searchAbleName = new TextField(IndexField.SEARCHABLE_COMMON_NAME.toString(), cn.toUpperCase().replaceAll("[^A-Z0-9ÏËÖÜÄÉÈČÁÀÆŒ]", ""), Store.YES);
        searchAbleName.setBoost(boost);
        doc.add(searchAbleName);

        if (sn != null) {
            doc.add(new TextField(IndexField.NAME.toString(), sn, Store.YES));
        }

        String newLsid = getAcceptedLSID(lsid);

        doc.add(new TextField(IndexField.COMMON_NAME.toString(), cn, Store.YES));
        doc.add(new TextField(IndexField.LSID.toString(), newLsid, Store.YES));
        if(language != null) {
            doc.add(new TextField(IndexField.LANGUAGE.toString(), language.toLowerCase().trim(), Store.YES));
        }

        return doc;
    }

    public Document createALAIndexDocument(String name, String id, String lsid, String author, LinnaeanRankClassification cl){
        return createALAIndexDocument(name,id, lsid, author,null,null, null, null, cl, null, 1.0f);
    }

    public Document createALAIndexDocument(String name, String id, String lsid, String author, String rank, String rankId, String left, String right, LinnaeanRankClassification cl, String nameComplete, float boost){
        if(cl == null)
            cl = new LinnaeanRankClassification();
        return createALAIndexDocument(name, id, lsid, rankId, rank, cl.getKingdom(), cl.getKid(), cl.getPhylum()
                , cl.getPid(), cl.getKlass(), cl.getCid(), cl.getOrder(), cl.getOid(), cl.getFamily(),
                cl.getFid(), cl.getGenus(), cl.getGid(), cl.getSpecies(), cl.getSid(), left, right, null, null, null, author, nameComplete, boost);
    }

    protected Document createALASynonymDocument(String scientificName, String author, String nameComplete, String id, String lsid, String nameLsid, String acceptedLsid, String acceptedId, float boost, String synonymType) {
        lsid = StringUtils.isBlank(lsid) ? nameLsid : lsid;
        Document doc = createALAIndexDocument(scientificName, id, lsid, null, null,
                null, null, null, null, null, null, null, null, null, null, null, null, null, null, null, null,
                acceptedLsid, null, null, author, nameComplete, boost);
        if (doc != null && synonymType != null) {
            try {
                doc.add(new TextField(NameIndexField.SYNONYM_TYPE.toString(), synonymType, Store.YES));
            } catch (Exception e) {
                System.out.println("Error on " + scientificName + " " + author + " " + id + ".  " + e.getMessage());
            }
        }
        return doc;
    }

    private boolean isBlacklisted(String scientificName) {
        return scientificName == null || blacklist.contains(scientificName.trim());
    }

    private Document createALAIndexDocument(String name, String id, String lsid, String rank, String rankString,
                                            String kingdom, String kid, String phylum, String pid, String clazz, String cid, String order,
                                            String oid, String family, String fid, String genus, String gid,
                                            String species, String sid, String left, String right, String acceptedConcept, String specificEpithet,
                                            String infraspecificEpithet, String author, String nameComplete,
                                            float boost) {
        //
        if (isBlacklisted(name)) {
            System.out.println(name + " has been blacklisted");
            return null;
        }

        nameComplete = buildNameComplete(name, author, nameComplete);
        CleanedScientificName cname = new CleanedScientificName(name);
        CleanedScientificName cnameComplete = new CleanedScientificName(nameComplete);
        Document doc = new Document();
        String soundexGenus = genus;

        //Add the ids
        doc.add(new StringField(NameIndexField.ID.toString(), id, Store.YES));

        doc.add(new StringField(NameIndexField.LSID.toString(), lsid, Store.YES));
        if (lsid.startsWith("ALA")) {
            doc.add(new TextField(NameIndexField.ALA.toString(), "T", Store.NO));
        }

        HashSet<String> nameSet = new HashSet<String>(3);
        nameSet.add(cname.getName());
        nameSet.add(cname.getNormalised());
        nameSet.add(cname.getBasic());
        nameSet.add(cnameComplete.getName());
        nameSet.add(cnameComplete.getNormalised());
        nameSet.add(cnameComplete.getBasic());
        for (String n: nameSet) {
            Field f = new TextField(NameIndexField.NAME.toString(), n, Store.YES);
            f.setBoost(boost);
            doc.add(f);
        }

        doc.add(new StringField(NameIndexField.NAME_CANONICAL.toString(), cname.getNormalised(), Store.YES));
        doc.add(new StringField(NameIndexField.NAME_COMPLETE.toString(), cnameComplete.getNormalised(), Store.YES));

        //rank information
        if (StringUtils.isNotEmpty(rank)) {
            doc.add(new StringField(NameIndexField.RANK_ID.toString(), rank, Store.YES));
        }
        if (StringUtils.isNotEmpty(rankString)) {
            doc.add(new StringField(NameIndexField.RANK.toString(), rankString, Store.YES));
        }


        //handle the synonyms
        if (StringUtils.isNotEmpty(acceptedConcept)) {
            doc.add(new StringField(NameIndexField.ACCEPTED.toString(), acceptedConcept, Store.YES));
            doc.add(new TextField(NameIndexField.iS_SYNONYM.toString(), "T", Store.NO));
        } else {
            doc.add(new TextField(NameIndexField.iS_SYNONYM.toString(), "F", Store.NO));
        }

        //Add the classification information
        if (StringUtils.trimToNull(kingdom) != null) {
            doc.add(new TextField(RankType.KINGDOM.getRank(), kingdom, Store.YES));
            if (StringUtils.isNotBlank(kid)) {
                doc.add(new StoredField("kid", kid));
            }
        }
        if (StringUtils.trimToNull(phylum) != null) {
            doc.add(new TextField(RankType.PHYLUM.getRank(), phylum, Store.YES));
            if (StringUtils.isNotBlank(pid)) {
                doc.add(new StoredField("pid", pid));
            }
        }
        if (StringUtils.trimToNull(clazz) != null) {
            doc.add(new TextField(RankType.CLASS.getRank(), clazz, Store.YES));
            if (StringUtils.isNotBlank(cid)) {
                doc.add(new StoredField("cid", cid));
            }
        }
        if (StringUtils.trimToNull(order) != null) {
            doc.add(new TextField(RankType.ORDER.getRank(), order, Store.YES));
            if (StringUtils.isNotBlank(oid)) {
                doc.add(new StoredField("oid", oid));
            }
        }
        if (StringUtils.trimToNull(family) != null) {
            doc.add(new TextField(RankType.FAMILY.getRank(), family, Store.YES));
            if (StringUtils.isNotBlank(fid)) {
                doc.add(new StoredField("fid", fid));
            }
        }
        if (StringUtils.trimToNull(genus) != null) {
            doc.add(new TextField(RankType.GENUS.getRank(), genus, Store.YES));
            if (StringUtils.isNotBlank(gid)) {
                doc.add(new StoredField("gid", gid));
            }
        }
        if (StringUtils.trimToNull(species) != null) {
            doc.add(new TextField(RankType.SPECIES.getRank(), species, Store.YES));
            if (StringUtils.isNotBlank(sid)) {
                doc.add(new StoredField("sid", sid));
            }
        }
        if (StringUtils.trimToNull(left) != null) {
            doc.add(new StringField("left", left, Store.YES));
        }
        if (StringUtils.trimToNull(right) != null) {
            doc.add(new StringField("right", right, Store.YES));
        }


        //Add the author information
        if (StringUtils.isNotEmpty(author)) {
            //TODO think about whether we need to treat the author string with the taxamatch
            doc.add(new TextField(NameIndexField.AUTHOR.toString(), author, Store.YES));
        }


        //Generate the canonical
        //add the canonical form of the name
        try {
            ParsedName cn = parser.parse(cname.getNormalised());
            //if(cn != null && !cn.hasProblem() && !cn.isIndetermined()){
            if (cn != null && cn.isParsableType() && !cn.isIndetermined()
                    // a scientific name with some informal addition like "cf." or indetermined like Abies spec.
                    // ALSO prevent subgenus because they parse down to genus plus author
                    && cn.getType() != NameType.INFORMAL && !"6500".equals(rank) && cn.getType() != NameType.DOUBTFUL)
            {
                if (!nameSet.contains(cn.canonicalName())) {
                    Field f2 = new TextField(NameIndexField.NAME.toString(), cn.canonicalName(), Store.YES);
                    f2.setBoost(boost);
                    doc.add(f2);
                }
                if (specificEpithet == null && cn.isBinomial()) {
                    //check to see if we need to determine the epithets from the parse
                    soundexGenus = cn.getGenusOrAbove();
                    if (specificEpithet == null) specificEpithet = cn.getSpecificEpithet();
                    if (infraspecificEpithet == null) infraspecificEpithet = cn.getInfraSpecificEpithet();
                }
            }
            //check to see if the concept represents a phrase name
            if (cn != null && cn instanceof ALAParsedName) {
                //set up the field type that is stored and Index.ANALYZED_NO_NORMS
                FieldType ft = new FieldType(TextField.TYPE_STORED);
                ft.setOmitNorms(true);
                ALAParsedName alapn = (ALAParsedName) cn;
                if (alapn.getRank() != Rank.SPECIES && alapn.getSpecificEpithet() != null) {
                    doc.add(new Field(NameIndexField.SPECIFIC.toString(), alapn.getSpecificEpithet(), ft));
                } else if (alapn.getRank() != Rank.SPECIES && alapn.getSpecificEpithet() == null) {
                    log.warn(lsid + " " + name + " has an empty specific for non sp. phrase");
                }
                if (StringUtils.trimToNull(alapn.getLocationPhraseDescription()) != null) {
                    doc.add(new Field(NameIndexField.PHRASE.toString(), alapn.cleanPhrase, ft));
                }
                if (alapn.getPhraseVoucher() != null) {
                    doc.add(new Field(NameIndexField.VOUCHER.toString(), alapn.cleanVoucher, ft));
                }
                if (StringUtils.isBlank(genus) && StringUtils.isNotBlank(alapn.getGenusOrAbove())) {
                    //add the genus to the index as it is necessary to match on the phrase name.
                    doc.add(new TextField(RankType.GENUS.getRank(), alapn.getGenusOrAbove(), Store.YES));
                }

            }
        } catch (org.gbif.api.exception.UnparsableException e) {
            //check to see if the name is a virus in which case an extra name is added without the virus key word
            if (e.type == NameType.VIRUS) {
                doc.add(new TextField(NameIndexField.NAME.toString(), ALANameSearcher.virusStopPattern.matcher(name).replaceAll(" "), Store.YES));
            }

        } catch (Exception e) {
            e.printStackTrace();
            //throw e;
        }

        //add the sound expressions for the name if required
        try {
            if (StringUtils.isNotBlank(soundexGenus)) {
                doc.add(new TextField(NameIndexField.GENUS_EX.toString(), TaxonNameSoundEx.treatWord(soundexGenus, "genus"), Store.YES));
            }
            if (StringUtils.isNotBlank(specificEpithet)) {
                String soundex = TaxonNameSoundEx.treatWord(specificEpithet, "species");
                if (soundex == null)
                    soundex = "<null>";
                doc.add(new TextField(NameIndexField.SPECIES_EX.toString(), soundex, Store.YES));
            } else if (StringUtils.isNotBlank(soundexGenus)) {
                doc.add(new TextField(NameIndexField.SPECIES_EX.toString(), "<null>", Store.YES));
            }
            if (StringUtils.isNotBlank(infraspecificEpithet)) {
                String soundex = TaxonNameSoundEx.treatWord(infraspecificEpithet, "species");
                if (soundex == null)
                    soundex = "<null>";
                doc.add(new TextField(NameIndexField.INFRA_EX.toString(), soundex, Store.YES));
            } else if (StringUtils.isNotBlank(specificEpithet)) {
                //make searching for an empty infraspecific soudex easier
                doc.add(new TextField(NameIndexField.INFRA_EX.toString(), "<null>", Store.YES));
            }
        } catch (Exception e) {
            log.warn(lsid + " " + name + " has issues creating a soundex: " + e.getMessage());
        }

        return doc;

    }

    public String getIndexDirectory() {
        return indexDirectory;
    }

    public void setIndexDirectory(String indexDirectory) {
        this.indexDirectory = indexDirectory;
    }

    protected String buildNameComplete(String name, String author, String nameComplete) {
        if (StringUtils.isNotBlank(nameComplete))
            return nameComplete;
        StringBuilder ncb = new StringBuilder(64);
        if (name != null)
            ncb.append(name);
        ncb.append(" ");
        if (author != null)
            ncb.append(author);
        return ncb.toString().trim();
    }

    /**
     * Generates the Lucene index required for the name matching API.
     * eg
     * au.org.ala.names.search.ALANameIndexer "/data/exports" "/data/lucene/namematching"
     * Extra optional args that should appear after the directory names
     * -sn: Only create the indexes necessary for the scientific name lookups
     * -cn: Only create the indexes necessary for the common name lookups
     *
     * @param args
     * @throws Exception
     */
    public static void main(String[] args) throws Exception {
        ALANameIndexer indexer = new ALANameIndexer();
        indexer.init();
        for (String arg : args)
            System.out.println(arg);
        if (args.length >= 2) {
            boolean sn = true;
            boolean cn = true;
            if (args.length == 3) {
                sn = args[2].equals("-sn");
                cn = args[2].equals("-cn");
            }
            if (args.length == 5) {
                //the file names have been supplied to the generated.  Used in the case where we are not generating the ALA names index.
                indexer.createIndex(args[0], args[1], args[2], args[3], args[4], sn, cn);
            } else {
                indexer.createIndex(args[0], args[1], sn, cn);
            }
        } else {
            System.out.println("au.org.ala.names.search.ALANameIndexer <directory with export files> <directory in which to create indexes> [<accepted name file>] [<synonym name file>][-cn OR -sn]");

        }
    }
}<|MERGE_RESOLUTION|>--- conflicted
+++ resolved
@@ -635,10 +635,6 @@
      * @throws Exception
      */
     protected void createExtraIdIndex(String idxLocation, File idFile) throws Exception {
-<<<<<<< HEAD
-        CSVReader reader = new CSVReader(new FileReader(idFile), '\t', '"', '~');//CSVReader.build(idFile, "UTF-8", "\t", '"', 0);
-=======
->>>>>>> 68c0e077
         File indexDir = new File(idxLocation);
         IndexWriter iw = createIndexWriter(indexDir, new KeywordAnalyzer(), true);//new IndexWriter(FSDirectory.open(indexDir), new KeywordAnalyzer(), true, MaxFieldLength.UNLIMITED);
         String[] values = null;
