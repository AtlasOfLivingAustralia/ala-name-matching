--- conflicted
+++ resolved
@@ -5,12 +5,8 @@
 branches:
   only:
   - master
-  - 3.x  
-<<<<<<< HEAD
-  
-=======
+  - 3.x
 
->>>>>>> 68c0e077
 before_install:
 - mkdir -p ~/.m2; wget -q -O ~/.m2/settings.xml https://raw.githubusercontent.com/AtlasOfLivingAustralia/travis-build-configuration/master/travis_maven_settings_simple.xml
 - sudo mkdir -p /data/lucene; sudo wget -O /data/lucene/namematching-20181105.tgz http://archives.ala.org.au/archives/nameindexes/20181105/namematching-20181105.tgz
@@ -21,11 +17,7 @@
 - cd $TRAVIS_BUILD_DIR
 
 script:
-<<<<<<< HEAD
 - "[ \"${TRAVIS_PULL_REQUEST}\" = \"false\" ] && mvn -P travis clean install deploy || mvn -P travis clean install"
-=======
-- "[ \"${TRAVIS_PULL_REQUEST}\" = \"false\" ] && mvn -P travis clean install deploy -DskipTests "
->>>>>>> 68c0e077
 
 env:
   global:
