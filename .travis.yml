--- conflicted
+++ resolved
@@ -1,15 +1,12 @@
 sudo: required
 language: java
 jdk:
-<<<<<<< HEAD
 - oraclejdk8
-=======
-  - oraclejdk8
->>>>>>> 3f9692da
 branches:
   only:
-  - name-match-redesign
-
+  - master
+  - lucene_5  
+  
 before_install:
 - mkdir -p ~/.m2; wget -q -O ~/.m2/settings.xml https://raw.githubusercontent.com/AtlasOfLivingAustralia/travis-build-configuration/master/travis_maven_settings_simple.xml
 - sudo mkdir -p /data/lucene; sudo wget -O /data/lucene/namematching-20170927.tgz http://biocache.ala.org.au/archives/nameindexes/20170927/namematching-20170927.tgz
@@ -20,11 +17,7 @@
 - cd $TRAVIS_BUILD_DIR
 
 script:
-<<<<<<< HEAD
 - "[ \"${TRAVIS_PULL_REQUEST}\" = \"false\" ] && mvn -P travis clean install deploy || mvn -P travis clean install"
-=======
-- "[ \"${TRAVIS_PULL_REQUEST}\" = \"false\" ] && mvn -Ptravis clean deploy || mvn -Ptravis clean install"
->>>>>>> 3f9692da
 
 env:
   global:
